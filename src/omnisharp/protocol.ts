/*---------------------------------------------------------------------------------------------
 *  Copyright (c) Microsoft Corporation. All rights reserved.
 *  Licensed under the MIT License. See License.txt in the project root for license information.
 *--------------------------------------------------------------------------------------------*/

import * as path from 'path';

export module Requests {
    export const AddToProject = '/addtoproject';
    export const AutoComplete = '/autocomplete';
    export const CodeCheck = '/codecheck';
    export const CodeFormat = '/codeformat';
    export const ChangeBuffer = '/changebuffer';
    export const FilesChanged = '/filesChanged';
    export const FindSymbols = '/findsymbols';
    export const FindUsages = '/findusages';
    export const FormatAfterKeystroke = '/formatAfterKeystroke';
    export const FormatRange = '/formatRange';
    export const GetCodeActions = '/getcodeactions';
    export const GoToDefinition = '/gotoDefinition';
    export const FindImplementations = '/findimplementations';
    export const Project = '/project';
    export const Projects = '/projects';
    export const RemoveFromProject = '/removefromproject';
    export const Rename = '/rename';
    export const RunCodeAction = '/runcodeaction';
    export const SignatureHelp = '/signatureHelp';
    export const TypeLookup = '/typelookup';
    export const UpdateBuffer = '/updatebuffer';
    export const Metadata = '/metadata';
}

export namespace WireProtocol {
    export interface Packet {
        Type: string;
        Seq: number;
    }

    export interface RequestPacket extends Packet {
        Command: string;
        Arguments: any;
    }

    export interface ResponsePacket extends Packet {
        Command: string;
        Request_seq: number;
        Running: boolean;
        Success: boolean;
        Message: string;
        Body: any;
    }

    export interface EventPacket extends Packet {
        Event: string;
        Body: any;
    }
}

export interface FileBasedRequest {
    FileName: string;
}

export interface Request extends FileBasedRequest {
    Line?: number;
    Column?: number;
    Buffer?: string;
    Changes?: LinePositionSpanTextChange[];
}

export interface GoToDefinitionRequest extends Request {
    WantMetadata?: boolean;
}

export interface FindImplementationsRequest extends Request {
}

export interface LinePositionSpanTextChange {
    NewText: string;
    StartLine: number;
    StartColumn: number;
    EndLine: number;
    EndColumn: number;
}

export interface MetadataSource {
    AssemblyName: string;
    ProjectName: string;
    VersionNumber: string;
    Language: string;
    TypeName: string;
}

export interface MetadataRequest extends MetadataSource {
    Timeout?: number;
}

export interface MetadataResponse {
    SourceName: string;
    Source: string;
}

export interface UpdateBufferRequest extends Request {
    FromDisk?: boolean;
}

export interface ChangeBufferRequest {
    FileName: string;
    StartLine: number;
    StartColumn: number;
    EndLine: number;
    EndColumn: number;
    NewText: string;
}

export interface AddToProjectRequest extends Request {
    //?
}

export interface RemoveFromProjectRequest extends Request {
    //?
}

export interface FindUsagesRequest extends Request {
    //        MaxWidth: number; ?
    OnlyThisFile: boolean;
    ExcludeDefinition: boolean;
}

export interface FindSymbolsRequest extends Request {
    Filter: string;
}

export interface FormatRequest extends Request {
    ExpandTab: boolean;
}

export interface CodeActionRequest extends Request {
    CodeAction: number;
    WantsTextChanges?: boolean;
    SelectionStartColumn?: number;
    SelectionStartLine?: number;
    SelectionEndColumn?: number;
    SelectionEndLine?: number;
}

export interface FormatResponse {
    Buffer: string;
}

export interface TextChange {
    NewText: string;
    StartLine: number;
    StartColumn: number;
    EndLine: number;
    EndColumn: number;
}

export interface FormatAfterKeystrokeRequest extends Request {
    Character: string;
}

export interface FormatRangeRequest extends Request {
    EndLine: number;
    EndColumn: number;
}

export interface FormatRangeResponse {
    Changes: TextChange[];
}

export interface ResourceLocation {
    FileName: string;
    Line: number;
    Column: number;
}

export interface GoToDefinitionResponse extends ResourceLocation {
    MetadataSource?: MetadataSource;
}

export interface Error {
    Message: string;
    Line: number;
    Column: number;
    EndLine: number;
    EndColumn: number;
    FileName: string;
}

export interface ErrorResponse {
    Errors: Error[];
}

export interface QuickFix {
    LogLevel: string;
    FileName: string;
    Line: number;
    Column: number;
    EndLine: number;
    EndColumn: number;
    Text: string;
    Projects: string[];
}

export interface SymbolLocation extends QuickFix {
    Kind: string;
}

export interface QuickFixResponse {
    QuickFixes: QuickFix[];
}

export interface FindSymbolsResponse {
    QuickFixes: SymbolLocation[];
}

export interface DocumentationItem {
    Name: string;
    Documentation: string;
}

export interface DocumentationComment {
    SummaryText: string;
    TypeParamElements: DocumentationItem[];
    ParamElements: DocumentationItem[];
    ReturnsText: string;
    RemarksText: string;
    ExampleText: string;
    ValueText: string;
    Exception: DocumentationItem[];
}

export interface TypeLookupRequest extends Request {
    IncludeDocumentation: boolean;
}

export interface TypeLookupResponse {
    Type: string;
    Documentation: string;
    StructuredDocumentation: DocumentationComment;
}

export interface RunCodeActionResponse {
    Text: string;
    Changes: TextChange[];
}

export interface GetCodeActionsResponse {
    CodeActions: string[];
}

export interface SyntaxFeature {
    Name: string;
    Data: string;
}

export interface AutoCompleteRequest extends Request {
    WordToComplete: string;
    WantDocumentationForEveryCompletionResult?: boolean;
    WantImportableTypes?: boolean;
    WantMethodHeader?: boolean;
    WantSnippet?: boolean;
    WantReturnType?: boolean;
    WantKind?: boolean;
    TriggerCharacter?: string;
}

export interface AutoCompleteResponse {
    CompletionText: string;
    Description: string;
    DisplayText: string;
    RequiredNamespaceImport: string;
    MethodHeader: string;
    ReturnType: string;
    Snippet: string;
    Kind: string;
    IsSuggestionMode: boolean;
}

export interface ProjectInformationResponse {
    MsBuildProject: MSBuildProject;
    DotNetProject: DotNetProject;
}

export interface WorkspaceInformationResponse {
    MsBuild?: MsBuildWorkspaceInformation;
    DotNet?: DotNetWorkspaceInformation;
    ScriptCs?: ScriptCsContext;
    Cake?: CakeContext;
}

export interface MsBuildWorkspaceInformation {
    SolutionPath: string;
    Projects: MSBuildProject[];
}

export interface ScriptCsContext {
    CsxFiles: { [n: string]: string };
    References: { [n: string]: string };
    Usings: { [n: string]: string };
    ScriptPacks: { [n: string]: string };
    Path: string;
}

export interface CakeContext {
    Path: string;
}

export interface MSBuildProject {
    ProjectGuid: string;
    Path: string;
    AssemblyName: string;
    TargetPath: string;
    TargetFramework: string;
    SourceFiles: string[];
    TargetFrameworks: TargetFramework[];
    OutputPath: string;
    IsExe: boolean;
    IsUnityProject: boolean;
}

export interface TargetFramework {
    Name: string;
    FriendlyName: string;
    ShortName: string;
}

export interface DotNetWorkspaceInformation {
    Projects: DotNetProject[];
    RuntimePath: string;
}

export interface DotNetProject {
    Path: string;
    Name: string;
    ProjectSearchPaths: string[];
    Configurations: DotNetConfiguration[];
    Frameworks: DotNetFramework[];
    SourceFiles: string[];
}

export interface DotNetConfiguration {
    Name: string;
    CompilationOutputPath: string;
    CompilationOutputAssemblyFile: string;
    CompilationOutputPdbFile: string;
    EmitEntryPoint?: boolean;
}

export interface DotNetFramework {
    Name: string;
    FriendlyName: string;
    ShortName: string;
}

export interface RenameRequest extends Request {
    RenameTo: string;
    WantsTextChanges?: boolean;
}

export interface ModifiedFileResponse {
    FileName: string;
    Buffer: string;
    Changes: TextChange[];
    ModificationType: FileModificationType;
}

export enum FileModificationType {
    Modified,
    Opened,
    Renamed,
}

export interface RenameResponse {
    Changes: ModifiedFileResponse[];
}

export interface SignatureHelp {
    Signatures: SignatureHelpItem[];
    ActiveSignature: number;
    ActiveParameter: number;
}

export interface SignatureHelpItem {
    Name: string;
    Label: string;
    Documentation: string;
    Parameters: SignatureHelpParameter[];
    StructuredDocumentation: DocumentationComment;
}

export interface SignatureHelpParameter {
    Name: string;
    Label: string;
    Documentation: string;
}

export interface MSBuildProjectDiagnostics {
    FileName: string;
    Warnings: MSBuildDiagnosticsMessage[];
    Errors: MSBuildDiagnosticsMessage[];
}

export interface MSBuildDiagnosticsMessage {
    LogLevel: string;
    FileName: string;
    Text: string;
    StartLine: number;
    StartColumn: number;
    EndLine: number;
    EndColumn: number;
}

export interface ErrorMessage {
    Text: string;
    FileName: string;
    Line: number;
    Column: number;
}

export interface PackageRestoreMessage {
    FileName: string;
    Succeeded: boolean;
}

export interface UnresolvedDependenciesMessage {
    FileName: string;
    UnresolvedDependencies: PackageDependency[];
}

export interface PackageDependency {
    Name: string;
    Version: string;
}

export interface FilesChangedRequest extends Request {
    ChangeType: FileChangeType;
}

export enum FileChangeType {
    Change = "Change",
    Create = "Create",
    Delete = "Delete"
}

export namespace V2 {

    export module Requests {
        export const GetCodeActions = '/v2/getcodeactions';
        export const RunCodeAction = '/v2/runcodeaction';
        export const GetTestStartInfo = '/v2/getteststartinfo';
        export const RunTest = '/v2/runtest';
        export const RunAllTestsInClass = "/v2/runtestsinclass";
        export const DebugTestGetStartInfo = '/v2/debugtest/getstartinfo';
        export const DebugTestsInClassGetStartInfo = '/v2/debugtestsinclass/getstartinfo';
        export const DebugTestLaunch = '/v2/debugtest/launch';
        export const DebugTestStop = '/v2/debugtest/stop';
<<<<<<< HEAD
        export const CodeStructure = '/v2/codestructure';
=======
        export const BlockStructure = '/v2/blockstructure';
>>>>>>> c3145af0
    }

    export interface Point {
        Line: number;
        Column: number;
    }

    export interface Range {
        Start: Point;
        End: Point;
    }

    export interface GetCodeActionsRequest extends Request {
        Selection?: Range;
    }

    export interface OmniSharpCodeAction {
        Identifier: string;
        Name: string;
    }

    export interface GetCodeActionsResponse {
        CodeActions: OmniSharpCodeAction[];
    }

    export interface RunCodeActionRequest extends Request {
        Identifier: string;
        Selection?: Range;
        WantsTextChanges: boolean;
        WantsAllCodeActionOperations: boolean;
    }

    export interface RunCodeActionResponse {
        Changes: ModifiedFileResponse[];
    }

    export interface MSBuildProjectDiagnostics {
        FileName: string;
        Warnings: MSBuildDiagnosticsMessage[];
        Errors: MSBuildDiagnosticsMessage[];
    }

    export interface MSBuildDiagnosticsMessage {
        LogLevel: string;
        FileName: string;
        Text: string;
        StartLine: number;
        StartColumn: number;
        EndLine: number;
        EndColumn: number;
    }

    export interface ErrorMessage {
        Text: string;
        FileName: string;
        Line: number;
        Column: number;
    }

    export interface PackageRestoreMessage {
        FileName: string;
        Succeeded: boolean;
    }

    export interface UnresolvedDependenciesMessage {
        FileName: string;
        UnresolvedDependencies: PackageDependency[];
    }

    export interface PackageDependency {
        Name: string;
        Version: string;
    }

    // dotnet-test endpoints
    export interface DebugTestGetStartInfoRequest extends Request {
        MethodName: string;
        TestFrameworkName: string;
        TargetFrameworkVersion: string;
    }

    export interface DebugTestClassGetStartInfoRequest extends Request {
        MethodNames: string[];
        TestFrameworkName: string;
        TargetFrameworkVersion: string;
    }

    export interface DebugTestGetStartInfoResponse {
        FileName: string;
        Arguments: string;
        WorkingDirectory: string;
        EnvironmentVariables: Map<string, string>;
    }

    export interface DebugTestLaunchRequest extends Request {
        TargetProcessId: number;
    }

    export interface DebugTestLaunchResponse {
    }

    export interface DebugTestStopRequest extends Request {
    }

    export interface DebugTestStopResponse {
    }

    export interface GetTestStartInfoRequest extends Request {
        MethodName: string;
        TestFrameworkName: string;
        TargetFrameworkVersion: string;
    }

    export interface GetTestStartInfoResponse {
        Executable: string;
        Argument: string;
        WorkingDirectory: string;
    }

    export interface RunTestRequest extends Request {
        MethodName: string;
        TestFrameworkName: string;
        TargetFrameworkVersion: string;
    }

    export interface RunTestsInClassRequest extends Request {
        MethodNames: string[];
        TestFrameworkName: string;
        TargetFrameworkVersion: string;
    }

    export module TestOutcomes {
        export const None = 'none';
        export const Passed = 'passed';
        export const Failed = 'failed';
        export const Skipped = 'skipped';
        export const NotFound = 'notfound';
    }

    export interface DotNetTestResult {
        MethodName: string;
        Outcome: string;
        ErrorMessage: string;
        ErrorStackTrace: string;
        StandardOutput: string[];
        StandardError: string[];
    }

    export interface RunTestResponse {
        Failure: string;
        Pass: boolean;
        Results: DotNetTestResult[];
    }

    export interface TestMessageEvent {
        MessageLevel: string;
        Message: string;
    }

<<<<<<< HEAD
    export module SymbolKinds {
        // types
        export const Class = 'class';
        export const Delegate = 'delegate';
        export const Enum = 'enum';
        export const Interface = 'interface';
        export const Struct = 'struct';

        // members
        export const Constant = 'constant';
        export const Constructor = 'constructor';
        export const Destructor = 'destructor';
        export const EnumMember = 'enummember';
        export const Event = 'event';
        export const Field = 'field';
        export const Indexer = 'indexer';
        export const Method = 'method';
        export const Operator = 'operator';
        export const Property = 'property';

        // other
        export const Namespace = 'namespace';
        export const Unknown = 'unknown';
    }

    export module SymbolAccessibilities {
        export const Internal = 'internal';
        export const Private = 'private';
        export const PrivateProtected = 'private protected';
        export const Protected = 'protected';
        export const ProtectedInternal = 'protected internal';
        export const Public = 'public';
    }

    export module SymbolPropertyNames {
        export const Accessibility = 'accessibility';
        export const Static = 'static';
        export const TestFramework = 'testFramework';
        export const TestMethodName = 'testMethodName';
    }

    export module SymbolRangeNames {
        export const Attributes = 'attributes';
        export const Full = 'full';
        export const Name = 'name';
    }

    export namespace Structure {
        export interface CodeElement {
            Kind: string;
            Name: string;
            DisplayName: string;
            Children?: CodeElement[];
            Ranges: { [name: string]: Range };
            Properties?: { [name: string]: any };
        }

        export interface CodeStructureRequest extends FileBasedRequest {
        }

        export interface CodeStructureResponse {
            Elements?: CodeElement[];
        }

        export function walkCodeElements(elements: CodeElement[], action: (element: CodeElement, parentElement?: CodeElement) => void) {
            function walker(elements: CodeElement[], parentElement?: CodeElement) {
                for (let element of elements)
                {
                    action(element, parentElement);

                    if (element.Children) {
                        walker(element.Children, element);
                    }
                }
            }

            walker(elements);
        }
=======
    export interface BlockStructureRequest
    {
        FileName: string;
    }

    export interface BlockStructureResponse
    {
        Spans: CodeFoldingBlock[];
    }

    export interface CodeFoldingBlock {
        Range: Range;
        Kind: string;
>>>>>>> c3145af0
    }
}

export function findNetFrameworkTargetFramework(project: MSBuildProject): TargetFramework {
    let regexp = new RegExp('^net[1-4]');
    return project.TargetFrameworks.find(tf => regexp.test(tf.ShortName));
}

export function findNetCoreAppTargetFramework(project: MSBuildProject): TargetFramework {
    return project.TargetFrameworks.find(tf => tf.ShortName.startsWith('netcoreapp'));
}

export function findNetStandardTargetFramework(project: MSBuildProject): TargetFramework {
    return project.TargetFrameworks.find(tf => tf.ShortName.startsWith('netstandard'));
}

export function isDotNetCoreProject(project: MSBuildProject): Boolean {
    return findNetCoreAppTargetFramework(project) !== undefined ||
        findNetStandardTargetFramework(project) !== undefined ||
        findNetFrameworkTargetFramework(project) !== undefined;
}

export interface ProjectDescriptor {
    Name: string;
    Directory: string;
    FilePath: string;
}

export function getDotNetCoreProjectDescriptors(info: WorkspaceInformationResponse): ProjectDescriptor[] {
    let result = [];

    if (info.DotNet && info.DotNet.Projects.length > 0) {
        for (let project of info.DotNet.Projects) {
            result.push({
                Name: project.Name,
                Directory: project.Path,
                FilePath: path.join(project.Path, 'project.json')
            });
        }
    }

    if (info.MsBuild && info.MsBuild.Projects.length > 0) {
        for (let project of info.MsBuild.Projects) {
            if (isDotNetCoreProject(project)) {
                result.push({
                    Name: path.basename(project.Path),
                    Directory: path.dirname(project.Path),
                    FilePath: project.Path
                });
            }
        }
    }

    return result;
}

export function findExecutableMSBuildProjects(projects: MSBuildProject[]) {
    let result: MSBuildProject[] = [];

    projects.forEach(project => {
        if (project.IsExe && findNetCoreAppTargetFramework(project) !== undefined) {
            result.push(project);
        }
    });

    return result;
}

export function findExecutableProjectJsonProjects(projects: DotNetProject[], configurationName: string) {
    let result: DotNetProject[] = [];

    projects.forEach(project => {
        project.Configurations.forEach(configuration => {
            if (configuration.Name === configurationName && configuration.EmitEntryPoint === true) {
                if (project.Frameworks.length > 0) {
                    result.push(project);
                }
            }
        });
    });

    return result;
}

export function containsDotNetCoreProjects(workspaceInfo: WorkspaceInformationResponse) {
    if (workspaceInfo.DotNet && findExecutableProjectJsonProjects(workspaceInfo.DotNet.Projects, 'Debug').length > 0) {
        return true;
    }

    if (workspaceInfo.MsBuild && findExecutableMSBuildProjects(workspaceInfo.MsBuild.Projects).length > 0) {
        return true;
    }

    return false;
}<|MERGE_RESOLUTION|>--- conflicted
+++ resolved
@@ -455,11 +455,8 @@
         export const DebugTestsInClassGetStartInfo = '/v2/debugtestsinclass/getstartinfo';
         export const DebugTestLaunch = '/v2/debugtest/launch';
         export const DebugTestStop = '/v2/debugtest/stop';
-<<<<<<< HEAD
         export const CodeStructure = '/v2/codestructure';
-=======
         export const BlockStructure = '/v2/blockstructure';
->>>>>>> c3145af0
     }
 
     export interface Point {
@@ -619,7 +616,6 @@
         Message: string;
     }
 
-<<<<<<< HEAD
     export module SymbolKinds {
         // types
         export const Class = 'class';
@@ -698,7 +694,8 @@
 
             walker(elements);
         }
-=======
+    }
+        
     export interface BlockStructureRequest
     {
         FileName: string;
@@ -712,7 +709,6 @@
     export interface CodeFoldingBlock {
         Range: Range;
         Kind: string;
->>>>>>> c3145af0
     }
 }
 
