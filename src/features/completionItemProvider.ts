/*---------------------------------------------------------------------------------------------
 *  Copyright (c) Microsoft Corporation. All rights reserved.
 *  Licensed under the MIT License. See License.txt in the project root for license information.
 *--------------------------------------------------------------------------------------------*/

'use strict';

import {extractSummaryText} from './documentation';
import AbstractSupport from './abstractProvider';
import * as protocol from '../omnisharp/protocol';
import * as serverUtils from '../omnisharp/utils';
import {createRequest} from '../omnisharp/typeConvertion';
<<<<<<< HEAD
import {CompletionItemProvider, CompletionItem, CompletionItemKind, CompletionContext, CompletionTriggerKind, CancellationToken, TextDocument, Range, Position} from 'vscode';
=======
import {CompletionItemProvider, CompletionItem, CompletionItemKind, CancellationToken, TextDocument, Range, Position, CompletionList} from 'vscode';
>>>>>>> de33215e

export default class OmniSharpCompletionItemProvider extends AbstractSupport implements CompletionItemProvider {

    // copied from Roslyn here: https://github.com/dotnet/roslyn/blob/6e8f6d600b6c4bc0b92bc3d782a9e0b07e1c9f8e/src/Features/Core/Portable/Completion/CompletionRules.cs#L166-L169
    private static AllCommitCharacters = [
        ' ', '{', '}', '[', ']', '(', ')', '.', ',', ':',
        ';', '+', '-', '*', '/', '%', '&', '|', '^', '!',
        '~', '=', '<', '>', '?', '@', '#', '\'', '\"', '\\'];
    
    private static CommitCharactersWithoutSpace = [
        '{', '}', '[', ']', '(', ')', '.', ',', ':',
        ';', '+', '-', '*', '/', '%', '&', '|', '^', '!',
        '~', '=', '<', '>', '?', '@', '#', '\'', '\"', '\\'];

<<<<<<< HEAD
    public provideCompletionItems(document: TextDocument, position: Position, token: CancellationToken, context: CompletionContext): Promise<CompletionItem[]> {
=======
    public provideCompletionItems(document: TextDocument, position: Position, token: CancellationToken): Promise<CompletionList> {
>>>>>>> de33215e

        let wordToComplete = '';
        let range = document.getWordRangeAtPosition(position);
        if (range) {
            wordToComplete = document.getText(new Range(range.start, position));
        }

        let req = createRequest<protocol.AutoCompleteRequest>(document, position);
        req.WordToComplete = wordToComplete;
        req.WantDocumentationForEveryCompletionResult = true;
        req.WantKind = true;
        req.WantReturnType = true;
        if (context.triggerKind == CompletionTriggerKind.TriggerCharacter)
        {
            req.TriggerCharacter = context.triggerCharacter;
        }

        return serverUtils.autoComplete(this._server, req).then(responses => {

            if (!responses) {
                return;
            }

            let result: CompletionItem[] = [];
            let completions: { [c: string]: CompletionItem[] } = Object.create(null);

            // transform AutoCompleteResponse to CompletionItem and
            // group by code snippet
            for (let response of responses) {
                let completion = new CompletionItem(response.CompletionText);

                completion.detail = response.ReturnType
                    ? `${response.ReturnType} ${response.DisplayText}`
                    : response.DisplayText;

                completion.documentation = extractSummaryText(response.Description);
                completion.kind = _kinds[response.Kind] || CompletionItemKind.Property;
                completion.insertText = response.CompletionText.replace(/<>/g, '');

                completion.commitCharacters = response.IsSuggestionMode
                    ? OmniSharpCompletionItemProvider.CommitCharactersWithoutSpace
                    : OmniSharpCompletionItemProvider.AllCommitCharacters;

                let array = completions[completion.label];
                if (!array) {
                    completions[completion.label] = [completion];
                }
                else {
                    array.push(completion);
                }
            }

            // per suggestion group, select on and indicate overloads
            for (let key in completions) {

                let suggestion = completions[key][0],
                    overloadCount = completions[key].length - 1;

                if (overloadCount === 0) {
                    // remove non overloaded items
                    delete completions[key];

                }
                else {
                    // indicate that there is more
                    suggestion.detail = `${suggestion.detail} (+ ${overloadCount} overload(s))`;
                }
                
                result.push(suggestion);
            }

            // for short completions (up to 1 character), treat the list as incomplete
            // because the server has likely witheld some matches due to performance constraints
            return new CompletionList(result, wordToComplete.length > 1 ? false : true);
        });
    }
}

const _kinds: { [kind: string]: CompletionItemKind; } = Object.create(null);

// types
_kinds['Class'] = CompletionItemKind.Class;
_kinds['Delegate'] = CompletionItemKind.Class; // need a better option for this.
_kinds['Enum'] = CompletionItemKind.Enum;
_kinds['Interface'] = CompletionItemKind.Interface;
_kinds['Struct'] = CompletionItemKind.Struct;

// variables
_kinds['Local'] = CompletionItemKind.Variable;
_kinds['Parameter'] = CompletionItemKind.Variable;
_kinds['RangeVariable'] = CompletionItemKind.Variable;

// members
_kinds['Const'] = CompletionItemKind.Constant;
_kinds['EnumMember'] = CompletionItemKind.EnumMember;
_kinds['Event'] = CompletionItemKind.Event;
_kinds['Field'] = CompletionItemKind.Field;
_kinds['Method'] = CompletionItemKind.Method;
_kinds['Property'] = CompletionItemKind.Property;

// other stuff
_kinds['Label'] = CompletionItemKind.Unit; // need a better option for this.
_kinds['Keyword'] = CompletionItemKind.Keyword;
_kinds['Namespace'] = CompletionItemKind.Module;<|MERGE_RESOLUTION|>--- conflicted
+++ resolved
@@ -10,11 +10,7 @@
 import * as protocol from '../omnisharp/protocol';
 import * as serverUtils from '../omnisharp/utils';
 import {createRequest} from '../omnisharp/typeConvertion';
-<<<<<<< HEAD
-import {CompletionItemProvider, CompletionItem, CompletionItemKind, CompletionContext, CompletionTriggerKind, CancellationToken, TextDocument, Range, Position} from 'vscode';
-=======
-import {CompletionItemProvider, CompletionItem, CompletionItemKind, CancellationToken, TextDocument, Range, Position, CompletionList} from 'vscode';
->>>>>>> de33215e
+import {CompletionItemProvider, CompletionItem, CompletionItemKind, CompletionContext, CompletionTriggerKind, CancellationToken, TextDocument, Range, Position, CompletionList} from 'vscode';
 
 export default class OmniSharpCompletionItemProvider extends AbstractSupport implements CompletionItemProvider {
 
@@ -29,11 +25,7 @@
         ';', '+', '-', '*', '/', '%', '&', '|', '^', '!',
         '~', '=', '<', '>', '?', '@', '#', '\'', '\"', '\\'];
 
-<<<<<<< HEAD
-    public provideCompletionItems(document: TextDocument, position: Position, token: CancellationToken, context: CompletionContext): Promise<CompletionItem[]> {
-=======
-    public provideCompletionItems(document: TextDocument, position: Position, token: CancellationToken): Promise<CompletionList> {
->>>>>>> de33215e
+    public provideCompletionItems(document: TextDocument, position: Position, token: CancellationToken, context: CompletionContext): Promise<CompletionList> {
 
         let wordToComplete = '';
         let range = document.getWordRangeAtPosition(position);
